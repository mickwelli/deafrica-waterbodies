version: "3.6"

services:
  postgres:
    image: postgres:11.5-alpine
    ports:
      - "5434:5432"
    environment:
<<<<<<< HEAD
      - POSTGRES_DB=postgres
      - POSTGRES_PASSWORD=opendatacubepassword
      - POSTGRES_USER=postgres
    expose:
      - 5432
=======
      POSTGRES_PASSWORD: opendatacubepassword
>>>>>>> 9955879d
    restart: always

  waterbodies:
    build:
      context: .
      args:
        - ENVIRONMENT=dev
    environment:
      - DB_HOSTNAME=postgres
      - DB_USERNAME=postgres
      - DB_PASSWORD=opendatacubepassword
      - DB_DATABASE=postgres
      - AWS_DEFAULT_REGION=ap-southeast-2
<<<<<<< HEAD
      - AWS_ACCESS_KEY_ID=fake_id
      - AWS_SECRET_ACCESS_KEY=fake_key
=======
      - AWS_ACCESS_KEY_ID=${ODC_ACCESS_KEY}
      - AWS_SECRET_ACCESS_KEY=${ODC_SECRET_KEY}
>>>>>>> 9955879d
      - AWS_NO_SIGN_REQUEST=YES
    volumes:
      - .:/code
    depends_on:
      - postgres
<<<<<<< HEAD
    command: ["/bin/sh", "-ec", "while :; do echo '.'; sleep 180 ; done"]
=======
>>>>>>> 9955879d

  index:
     image: opendatacube/datacube-index:0.0.13
     environment:
        - DB_HOSTNAME=postgres
        - DB_USERNAME=postgres
        - DB_PASSWORD=opendatacubepassword
        - DB_DATABASE=postgres
        - DB_PORT=5432
        - AWS_DEFAULT_REGION=ap-southeast-2
     depends_on:
        - postgres
     entrypoint: bash -c 'sleep infinity'<|MERGE_RESOLUTION|>--- conflicted
+++ resolved
@@ -6,15 +6,11 @@
     ports:
       - "5434:5432"
     environment:
-<<<<<<< HEAD
       - POSTGRES_DB=postgres
       - POSTGRES_PASSWORD=opendatacubepassword
       - POSTGRES_USER=postgres
     expose:
       - 5432
-=======
-      POSTGRES_PASSWORD: opendatacubepassword
->>>>>>> 9955879d
     restart: always
 
   waterbodies:
@@ -28,22 +24,14 @@
       - DB_PASSWORD=opendatacubepassword
       - DB_DATABASE=postgres
       - AWS_DEFAULT_REGION=ap-southeast-2
-<<<<<<< HEAD
       - AWS_ACCESS_KEY_ID=fake_id
       - AWS_SECRET_ACCESS_KEY=fake_key
-=======
-      - AWS_ACCESS_KEY_ID=${ODC_ACCESS_KEY}
-      - AWS_SECRET_ACCESS_KEY=${ODC_SECRET_KEY}
->>>>>>> 9955879d
       - AWS_NO_SIGN_REQUEST=YES
     volumes:
       - .:/code
     depends_on:
       - postgres
-<<<<<<< HEAD
     command: ["/bin/sh", "-ec", "while :; do echo '.'; sleep 180 ; done"]
-=======
->>>>>>> 9955879d
 
   index:
      image: opendatacube/datacube-index:0.0.13

<<<<<<< HEAD
__pycache__
.ipynb_checkpoints
.vscode
_wb_outputs
watercourses
*.shp
*.shx
*.prj
*.dbf
*.cpg
*.geojson
*.csv
*.gml
*.graphml
=======
.vscode
_wb_outputs/*
.ipynb_checkpoints
__pycache__

# shapefiles
*.cpg
*.dbf
*.prj
*.shp
*.shx

# graphs
*.graphml
*.gml

# csv and geojson
*.csv
*.geojson
>>>>>>> f80776f6
*.json<|MERGE_RESOLUTION|>--- conflicted
+++ resolved
@@ -1,23 +1,8 @@
-<<<<<<< HEAD
 __pycache__
 .ipynb_checkpoints
 .vscode
 _wb_outputs
 watercourses
-*.shp
-*.shx
-*.prj
-*.dbf
-*.cpg
-*.geojson
-*.csv
-*.gml
-*.graphml
-=======
-.vscode
-_wb_outputs/*
-.ipynb_checkpoints
-__pycache__
 
 # shapefiles
 *.cpg
@@ -33,5 +18,4 @@
 # csv and geojson
 *.csv
 *.geojson
->>>>>>> f80776f6
 *.json